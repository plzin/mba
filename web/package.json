{
  "name": "web",
  "private": true,
  "version": "0.0.0",
  "type": "module",
  "scripts": {
    "dev": "bun run build:wasm && vite",
    "build:wasm": "RUSTFLAGS='--cfg getrandom_backend=\"wasm_js\"' bun run wasm-pack build ../mba-wasm --target web --out-dir ../web/src/mba/wasm",
    "build": "bun run build:wasm && tsc -b && vite build",
    "lint": "eslint ."
  },
  "dependencies": {
    "daisyui": "^5.0.50",
    "katex": "^0.16.22",
    "react": "^19.1.1",
    "react-dom": "^19.1.1",
    "shiki": "^3.11.0"
  },
  "devDependencies": {
    "@eslint/js": "^9.34.0",
    "@stylistic/eslint-plugin": "^5.2.3",
    "@tailwindcss/vite": "^4.1.12",
    "@types/react": "^19.1.11",
    "@types/react-dom": "^19.1.7",
    "@vitejs/plugin-react-swc": "^4.0.1",
    "eslint": "^9.34.0",
    "eslint-plugin-react-dom": "^1.52.6",
    "eslint-plugin-react-hooks": "^5.2.0",
    "eslint-plugin-react-refresh": "^0.4.20",
    "eslint-plugin-react-x": "^1.52.6",
    "globals": "^16.3.0",
    "tailwindcss": "^4.1.12",
    "typescript": "~5.9.2",
    "typescript-eslint": "^8.40.0",
    "vite": "^7.1.3",
<<<<<<< HEAD
    "vite-plugin-wasm": "^3.5.0"
=======
    "vite-plugin-top-level-await": "^1.6.0",
    "vite-plugin-wasm": "^3.5.0",
    "wasm-pack": "^0.13.1"
>>>>>>> 2ce725ca
  }
}<|MERGE_RESOLUTION|>--- conflicted
+++ resolved
@@ -33,12 +33,7 @@
     "typescript": "~5.9.2",
     "typescript-eslint": "^8.40.0",
     "vite": "^7.1.3",
-<<<<<<< HEAD
-    "vite-plugin-wasm": "^3.5.0"
-=======
-    "vite-plugin-top-level-await": "^1.6.0",
     "vite-plugin-wasm": "^3.5.0",
     "wasm-pack": "^0.13.1"
->>>>>>> 2ce725ca
   }
 }